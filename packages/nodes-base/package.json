--- conflicted
+++ resolved
@@ -119,11 +119,8 @@
       "dist/credentials/StripeApi.credentials.js",
       "dist/credentials/SalesmateApi.credentials.js",
       "dist/credentials/SegmentApi.credentials.js",
-<<<<<<< HEAD
       "dist/credentials/Signl4Api.credentials.js",
-=======
       "dist/credentials/SpotifyOAuth2Api.credentials.js",
->>>>>>> 5e81e025
       "dist/credentials/SurveyMonkeyApi.credentials.js",
       "dist/credentials/SurveyMonkeyOAuth2Api.credentials.js",
       "dist/credentials/TelegramApi.credentials.js",
